//! Callback methods for rustwlc
use rustwlc::handle::{WlcOutput, WlcView};
use rustwlc::types::*;
use rustwlc::input::{pointer, keyboard};
use rustwlc::xkb::Keysym;

use super::keys;
use super::lua;
use super::keys::{KeyEvent, KeyPress};

/// If the event is handled by way-cooler
const EVENT_HANDLED: bool = true;

/// If the event should be passed through to clients
const EVENT_PASS_THROUGH: bool = false;

// wlc callbacks

pub extern fn output_created(output: WlcOutput) -> bool {
    trace!("output_created: {:?}: {}", output, output.get_name());
    return true;
}

pub extern fn output_destroyed(output: WlcOutput) {
    trace!("output_destroyed: {:?}", output);
}

pub extern fn output_focus(output: WlcOutput, focused: bool) {
    trace!("output_focus: {:?} focus={}", output, focused);
}

pub extern fn output_resolution(output: WlcOutput,
                            old_size_ptr: &Size, new_size_ptr: &Size) {
    trace!("output_resolution: {:?} from  {:?} to {:?}",
             output, *old_size_ptr, *new_size_ptr);
}
/*
pub extern fn output_render_pre(output: WlcOutput) {
    //println!("output_render_pre");
}

pub extern fn output_render_post(output: WlcOutput) {
    //println!("output_render_post");
}
*/
pub extern fn view_created(view: WlcView) -> bool {
    trace!("view_created: {:?}: \"{}\"", view, view.get_title());
    let output = view.get_output();
    view.set_mask(output.get_mask());
    view.bring_to_front();
    view.focus();
    return true;
}

pub extern fn view_destroyed(view: WlcView) {
    trace!("view_destroyed: {:?}", view);
}

pub extern fn view_focus(current: WlcView, focused: bool) {
    trace!("view_focus: {:?} {}", current, focused);
    current.set_state(VIEW_ACTIVATED, focused);
}

pub extern fn view_move_to_output(current: WlcView,
                                  o1: WlcOutput, o2: WlcOutput) {
    trace!("view_move_to_output: {:?}, {:?}, {:?}", current, o1, o2);
}

pub extern fn view_request_geometry(view: WlcView, geometry: &Geometry) {
    trace!("view_request_geometry: {:?} wants {:?}", view, geometry);
    view.set_geometry(EDGE_NONE, geometry);
}

pub extern fn view_request_state(view: WlcView, state: ViewState, handled: bool) {
    trace!("view_request_state: {}, {:?}, handled: {}",
    view.get_title(), state, handled);
    view.set_state(state, handled);
}

pub extern fn view_request_move(view: WlcView, dest: &Point) {
    // Called by views when they have a dang resize mouse thing, we should only
    // let it happen in view floating mode
    trace!("view_request_move: to {}, start interactive mode.", *dest);
}

pub extern fn view_request_resize(view: WlcView,
                              edge: ResizeEdge, location: &Point) {
    trace!("view_request_resize: edge {:?}, to {}, start interactive mode.",
             edge, location);
}

pub extern fn keyboard_key(_view: WlcView, _time: u32, mods: &KeyboardModifiers,
                       key: u32, state: KeyState) -> bool {
    trace!("[key] pressed, mods {:?}, key {:?}, state {:?}",
             &*mods, key, state);

    if state == KeyState::Pressed {
        // TODO this function will throw an error in Rustwlc right now
        // let mut keys = keyboard::get_current_keys().into_iter()
        //      .map(|&k| Keysym::from(k)).collect();
        let sym = keyboard::get_keysym_for_key(key, &KeyMod::empty());
        info!("[key] Found sym named {}", sym.get_name().unwrap());
        let mut keys = vec![sym];

        let press = KeyPress::new(mods.mods, keys);
        info!("[key] Created Keypress {:?}", press);

        if let Some(action) = keys::get(&press) {
            info!("[key] Found a key!");
            action();
            return EVENT_HANDLED;
        }
        else {
            info!("[key] No keypresses found.");
        }
    }

    return EVENT_PASS_THROUGH;
}

pub extern fn pointer_button(view: WlcView, button: u32,
                         mods_ptr: &KeyboardModifiers, key: u32,
                         state: ButtonState, point_ptr: &Point) -> bool {
    trace!("pointer_button: pressed {} at {}", key, *point_ptr);
    if state == ButtonState::Pressed && !view.is_root() {
        view.focus();
    }
    false
}

pub extern fn pointer_scroll(_view: WlcView, button: u32,
                         _mods_ptr: &KeyboardModifiers, axis: ScrollAxis,
                         heights: [u64; 2]) -> bool {
    trace!("pointer_scroll: press {}, {:?} to {:?}", button, axis, heights);
    false
}

pub extern fn pointer_motion(_view: WlcView, _time: u32, point: &Point) -> bool {
    pointer::set_position(point);
    false
}

/*
pub extern fn touch(view: WlcView, time: u32, mods_ptr: &KeyboardModifiers,
               touch: TouchType, key: i32, point_ptr: &Point) -> bool {
    false
}
*/

pub extern fn compositor_ready() {
<<<<<<< HEAD
    println!("Preparing compositor!");
    lua::init();
=======
    info!("Preparing compositor!");
>>>>>>> caa9a89d
}<|MERGE_RESOLUTION|>--- conflicted
+++ resolved
@@ -148,10 +148,7 @@
 */
 
 pub extern fn compositor_ready() {
-<<<<<<< HEAD
-    println!("Preparing compositor!");
+    trace!("compositor_ready");
+    info!("Initializing lua...");
     lua::init();
-=======
-    info!("Preparing compositor!");
->>>>>>> caa9a89d
 }